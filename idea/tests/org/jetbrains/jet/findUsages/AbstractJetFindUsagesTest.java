--- conflicted
+++ resolved
@@ -309,16 +309,11 @@
                     public boolean accept(@NotNull File dir, @NotNull String name) {
                         if (!name.startsWith(prefix) || name.equals(mainFileName)) return false;
 
-<<<<<<< HEAD
-                        String ext = name.substring(name.lastIndexOf('.') + 1);
-                        return ext.equals("kt") || ext.equals("java") || ext.equals("xml") || (ext.equals("txt") && !name.endsWith("results.txt"));
-=======
                         String ext = FileUtilRt.getExtension(name);
                         return ext.equals("kt")
                                || ext.equals("java")
                                || ext.equals("xml")
                                || (ext.equals("txt") && !name.endsWith(".results.txt"));
->>>>>>> 63e95755
                     }
                 }
         );
