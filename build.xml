<project name="Kotlin" default="dist">
    <include file="jslib_files.xml" />

    <property file="resources/kotlinManifest.properties"/>

    <!-- Set to false to disable proguard run on kotlin-compiler.jar. Speeds up the build -->
    <property name="shrink" value="true"/>
    <!-- Set to false to disable compiler's @NotNull assertions. Speeds up the build -->
    <property name="generate.assertions" value="true"/>
    <!-- Set to false to disable compiler's javadoc generation. Speeds up the build -->
    <property name="generate.javadoc" value="true"/>

    <property name="bootstrap.home" value="dependencies/bootstrap-compiler"/>
    <property name="bootstrap.compiler.home" value="${bootstrap.home}/Kotlin/kotlinc"/>
    <property name="bootstrap.runtime" value="${bootstrap.compiler.home}/lib/kotlin-runtime.jar"/>
    <property name="bootstrap.runtime.minimal" value="${bootstrap.compiler.home}/lib/kotlin-runtime-minimal.jar"/>

    <property name="output.relative" value="dist"/>
    <property name="output" value="${basedir}/${output.relative}"/>
    <property name="kotlin-home" value="${output}/kotlinc"/>
    <property name="build.number" value="snapshot"/>
    <property name="bootstrap.build.no.tests" value="false"/>
    <property name="output.name" value="kotlin-compiler-${build.number}"/>
    <property name="idea.sdk" value="${basedir}/ideaSDK"/>

    <property name="java.target" value="1.6"/>

    <property name="external.annotations.path" value="${basedir}/annotations"/>

    <property name="dependencies.dir" value="${basedir}/dependencies"/>

    <condition property="bootstrap.or.local.build" value="true">
        <or>
            <istrue value="${bootstrap.build.no.tests}"/>
            <not>
                <isset property="teamcity.version"/>
            </not>
        </or>
    </condition>

    <!--
    The compiler produced on the first step of the build (Bootstrap No Tests) is only guaranteed to work against the OLD runtime
    located in dependencies/bootstrap-compiler/.../kotlin-runtime.jar, because the newly built compiler is just a Kotlin application,
    compiled by the old compiler with the old runtime in classpath. If you advance the ABI version, the newly built compiler will NOT work
    against the runtime it will produce on its own because they have different ABI versions.
    So on the first step of bootstrap we copy that runtime to kotlin-runtime-internal-bootstrap.jar and change the compiler classpath
    accordingly. On the second step this is believed to be not required, because there are little to no differences between
    the new and the newest runtime.
    Also see target 'copy-bootstrap-runtime'
    -->
    <condition property="compiler.manifest.class.path"
               value="kotlin-runtime-internal-bootstrap.jar"
               else="kotlin-runtime.jar">
        <istrue value="${bootstrap.or.local.build}"/>
    </condition>

    <path id="classpath">
        <file file="${bootstrap.runtime}"/>
        <fileset dir="${idea.sdk}" includes="core/*.jar"/>
        <fileset dir="${idea.sdk}" includes="lib/protobuf-2.5.0.jar"/>

        <fileset dir="${basedir}/lib" includes="**/*.jar"/>
        <fileset dir="${dependencies.dir}" includes="jline.jar"/>
        <fileset dir="${dependencies.dir}" includes="jansi.jar"/>
        <fileset dir="${dependencies.dir}" includes="cli-parser-1.1.1.jar"/>
        <fileset dir="${basedir}/ideaSDK/jps" includes="jps-model.jar"/>
    </path>

    <typedef resource="org/jetbrains/jet/buildtools/ant/antlib.xml" classpath="${bootstrap.compiler.home}/lib/kotlin-ant.jar"/>
    <taskdef resource="net/sf/antcontrib/antcontrib.properties" classpath="${dependencies.dir}/ant-contrib.jar"/>

    <taskdef name="javac2" classname="org.apache.tools.ant.taskdefs.Javac"/>
    <if>
        <istrue value="${generate.assertions}"/>
        <then>
            <path id="javac2.classpath">
                <pathelement location="${idea.sdk}/lib/javac2.jar"/>
                <pathelement location="${idea.sdk}/lib/asm-all.jar"/>
            </path>
            <taskdef name="javac2" classname="com.intellij.ant.Javac2" classpathref="javac2.classpath"/>
            <echo message="Use javac2 from Idea lib"/>
        </then>
        <else>
            <echo message="Use default javac compiler"/>
        </else>
    </if>

    <dirset id="compilerSources.dirset" dir="${basedir}/">
        <include name="core/descriptors/src"/>
        <include name="core/serialization/src"/>
        <include name="core/descriptor.loader.java/src"/>
        <include name="core/serialization.java/src"/>
        <include name="core/util.runtime/src"/>
        <include name="compiler/frontend/src"/>
        <include name="compiler/frontend.java/src"/>
        <include name="compiler/backend-common/src"/>
        <include name="compiler/backend/src"/>
        <include name="compiler/cli/src"/>
        <include name="compiler/cli/cli-common/src"/>
        <include name="compiler/util/src"/>
        <include name="compiler/jet.as.java.psi/src"/>
        <include name="compiler/builtins-serializer/src"/>
        <include name="js/js.dart-ast/src"/>
        <include name="js/js.translator/src"/>
        <include name="js/js.frontend/src"/>
        <include name="js/js.inliner/src"/>
        <include name="js/js.parser/src"/>
    </dirset>

    <property name="idea.out" value="${basedir}/out/production"/>
    <patternset id="compilerClassesFromIDEA.fileset">
        <include name="frontend/**"/>
        <include name="descriptors/**"/>
        <include name="serialization/**"/>
        <include name="descriptor.loader.java/**"/>
        <include name="frontend.java/**"/>
        <include name="serialization.java/**"/>
        <include name="backend/**"/>
        <include name="backend-common/**"/>
        <include name="cli/**"/>
        <include name="cli-common/**"/>
        <include name="util/**"/>
        <include name="util.runtime/**"/>
        <include name="jet.as.java.psi/**"/>
        <include name="builtins-serializer/**"/>
        <include name="js.dart-ast/**"/>
        <include name="js.translator/**"/>
        <include name="js.frontend/**"/>
        <include name="js.inliner/**"/>
        <include name="js.parser/**"/>
    </patternset>

    <path id="compilerSources.path">
        <dirset refid="compilerSources.dirset"/>
    </path>

    <path id="preloaderSources.path">
        <dirset dir="compiler/preloader/src"/>
    </path>

    <macrodef name="cleandir">
        <attribute name="dir"/>

        <sequential>
            <echo message="Cleaning @{dir}"/>
            <delete dir="@{dir}" failonerror="false"/>
            <mkdir dir="@{dir}"/>
        </sequential>
    </macrodef>

    <target name="clean">
        <delete dir="${output}"/>
    </target>

    <target name="init">
        <mkdir dir="${kotlin-home}"/>
        <mkdir dir="${kotlin-home}/lib"/>
    </target>

    <target name="prepare-dist">
        <copy todir="${kotlin-home}/bin">
            <fileset dir="${basedir}/compiler/cli/bin"/>
        </copy>
        <fixcrlf srcdir="${kotlin-home}/bin" excludes="**/*.bat" eol="unix"/>

        <copy todir="${kotlin-home}/license">
            <fileset dir="${basedir}/license"/>
        </copy>

        <echo file="${kotlin-home}/build.txt" message="${build.number}"/>

        <chmod dir="${kotlin-home}/bin" excludes="**/*.bat" perm="755"/>
    </target>

    <target name="compiler-sources">
        <jar jarfile="${output}/kotlin-compiler-sources.jar">
            <!-- TODO How to convert it from pathset or dirset ? -->
            <fileset dir="core/descriptors/src"/>
            <fileset dir="core/descriptor.loader.java/src"/>
            <fileset dir="core/serialization/src"/>
            <fileset dir="core/serialization.java/src"/>
            <fileset dir="core/util.runtime/src"/>
            <fileset dir="compiler/frontend/src"/>
            <fileset dir="compiler/frontend.java/src"/>
            <fileset dir="compiler/backend-common/src"/>
            <fileset dir="compiler/backend/src"/>
            <fileset dir="compiler/cli/src"/>
            <fileset dir="compiler/cli/cli-common/src"/>
            <fileset dir="compiler/util/src"/>
            <fileset dir="compiler/jet.as.java.psi/src"/>
            <fileset dir="compiler/builtins-serializer"/>
            <fileset dir="js/js.dart-ast/src"/>
            <fileset dir="js/js.translator/src"/>
            <fileset dir="js/js.frontend/src"/>
            <fileset dir="js/js.inliner/src"/>
            <fileset dir="js/js.parser/src"/>
            <zipfileset file="${kotlin-home}/build.txt" prefix="META-INF"/>

            <manifest>
                <attribute name="Built-By" value="${manifest.impl.vendor}"/>

                <attribute name="Implementation-Vendor" value="${manifest.impl.vendor}"/>
                <attribute name="Implementation-Title" value="${manifest.impl.title.kotlin.compiler.sources}"/>
                <attribute name="Implementation-Version" value="${build.number}"/>
            </manifest>
        </jar>

        <if>
            <istrue value="${generate.javadoc}"/>

            <then>
                <delete dir="${output}/kotlin-compiler-javadoc" failonerror="false"/>
                <javadoc destdir="${output}/kotlin-compiler-javadoc"
                         sourcepathref="compilerSources.path"
                         classpathref="classpath"
                         linksource="yes"
                         windowtitle="${manifest.impl.title.kotlin.compiler}"/>
                <jar jarfile="${output}/kotlin-compiler-javadoc.jar">
                    <fileset dir="${output}/kotlin-compiler-javadoc"/>
                    <zipfileset file="${kotlin-home}/build.txt" prefix="META-INF"/>

                    <manifest>
                        <attribute name="Built-By" value="${manifest.impl.vendor}"/>

                        <attribute name="Implementation-Vendor" value="${manifest.impl.vendor}"/>
                        <attribute name="Implementation-Title" value="${manifest.impl.title.kotlin.compiler.javadoc}"/>
                        <attribute name="Implementation-Version" value="${build.number}"/>
                    </manifest>
                </jar>
            </then>

            <else>
                <jar jarfile="${output}/kotlin-compiler-javadoc.jar">
                    <manifest>
                        <attribute name="Built-By" value="${manifest.impl.vendor}"/>

                        <attribute name="Implementation-Vendor" value="${manifest.impl.vendor}"/>
                        <attribute name="Implementation-Title" value="${manifest.impl.title.kotlin.compiler.javadoc}"/>
                        <attribute name="Implementation-Version" value="${build.number}"/>
                    </manifest>
                </jar>
            </else>
        </if>
    </target>

    <macrodef name="new-kotlin2js">
        <attribute name="output"/>
        <element name="src"/>

        <sequential>
            <local name="src.line"/>

            <path id="src.path">
                <src/>
            </path>

            <pathconvert property="src.line" refid="src.path" pathsep=" "/>

            <java classname="org.jetbrains.jet.cli.js.K2JSCompiler" failonerror="true" fork="true">
                <classpath>
                    <file file="${bootstrap.runtime}"/>
                    <pathelement location="${kotlin-home}/lib/kotlin-compiler.jar"/>
                </classpath>
                <assertions>
                    <enable/>
                </assertions>
                <arg line="${src.line}"/>
                <arg value="-output"/>
                <arg value="@{output}"/>
                <arg value="-no-stdlib"/>
                <arg line="-main noCall"/>
            </java>
        </sequential>
    </macrodef>

    <target name="js-stdlib">
        <property name="compiled.builtins.js" value="builtins.js"/>
        <property name="compiled.stdlib.js" value="stdlib.js"/>
        <property name="stdlib.js.dir" value="${basedir}/js/js.translator/testData"/>

        <new-kotlin2js output="${output}/${compiled.builtins.js}">
            <src>
                <fileset refid="kotlin.builtin.files"/>
            </src>
        </new-kotlin2js>

        <new-kotlin2js output="${output}/${compiled.stdlib.js}">
            <src>
                <resources refid="js.lib.files"/>
            </src>
        </new-kotlin2js>

        <taskdef name="closure-compiler"
                 classname="com.google.javascript.jscomp.ant.CompileTask"
                 classpath="${dependencies.dir}/closure-compiler.jar"/>

        <!-- value should be one of: whitespace, simple, advanced -->
        <property name="compilationLevel" value="simple"/>
        <!-- value should be one of: default, quiet, verbose -->
        <property name="warningLevel" value="default"/>

        <closure-compiler
            compilationLevel="${compilationLevel}"
            prettyprint="true"
            languagein="ECMASCRIPT5_STRICT"
            warning="${warningLevel}"
            output="${output}/kotlin.js">

            <sources dir="${stdlib.js.dir}">
                <file name="kotlin_lib_ecma5.js"/>
                <file name="kotlin_lib.js"/>
                <file name="maps.js"/>
                <file name="long.js"/>
            </sources>

            <sources dir="${output}">
                <file name="${compiled.builtins.js}"/>
            </sources>

            <sources dir="${output}">
                <file name="${compiled.stdlib.js}"/>
            </sources>

            <sources dir="${stdlib.js.dir}">
                <file name="export_Kotlin_if_possible.js"/>
            </sources>

            <externs dir="${stdlib.js.dir}">
                <file name="externs.js"/>
            </externs>
        </closure-compiler>

        <jar jarfile="${kotlin-home}/lib/kotlin-jslib.jar" duplicate="fail">
            <resources refid="js.lib.files" />
            <zipfileset file="${kotlin-home}/build.txt" prefix="META-INF"/>
            <zipfileset file="${output}/kotlin.js" prefix=""/>

            <manifest>
                <attribute name="Built-By" value="${manifest.impl.vendor}"/>

                <attribute name="Implementation-Vendor" value="${manifest.impl.vendor}"/>
                <attribute name="Implementation-Title" value="${manifest.impl.title.kotlin.javascript.stdlib}"/>
                <attribute name="Implementation-Version" value="${build.number}"/>
                <attribute name="Specification-Title" value="${manifest.spec.title.kotlin.javascript.lib}"/>
                <attribute name="Kotlin-JS-Module-Name" value="stdlib"/>
            </manifest>
        </jar>
    </target>

    <target name="pack-js-stdlib-sources">
        <jar destfile="${kotlin-home}/lib/kotlin-jslib-sources.jar" duplicate="fail">
            <resources refid="js.lib.files" />
            <fileset refid="kotlin.builtin.files" />

            <manifest>
                <attribute name="Built-By" value="${manifest.impl.vendor}"/>

                <attribute name="Implementation-Vendor" value="${manifest.impl.vendor}"/>
                <attribute name="Implementation-Title" value="${manifest.impl.title.kotlin.jvm.runtime.sources}"/>
                <attribute name="Implementation-Version" value="${build.number}"/>
                <attribute name="Specification-Title" value="${manifest.spec.title.kotlin.javascript.lib}"/>
                <attribute name="Kotlin-JS-Module-Name" value="stdlib"/>
            </manifest>
        </jar>
    </target>

    <target name="kotlin-js-stdlib" depends="js-stdlib,pack-js-stdlib-sources"/>

    <target name="preloader">
        <cleandir dir="${output}/classes/preloader"/>
        <javac2 destdir="${output}/classes/preloader" debug="true" debuglevel="lines,vars,source" includeAntRuntime="false"
                source="${java.target}" target="${java.target}">
            <src refid="preloaderSources.path"/>
        </javac2>

        <jar jarfile="${kotlin-home}/lib/kotlin-preloader.jar">
            <fileset dir="${output}/classes/preloader"/>

            <manifest>
                <attribute name="Built-By" value="${manifest.impl.vendor}"/>

                <attribute name="Implementation-Vendor" value="${manifest.impl.vendor}"/>
                <attribute name="Implementation-Title" value="${manifest.impl.title.kotlin.preloader}"/>
                <attribute name="Implementation-Version" value="${build.number}"/>

                <attribute name="Main-Class" value="org.jetbrains.jet.preloading.Preloader"/>
            </manifest>
        </jar>
    </target>

    <target name="serialize-builtins">
        <cleandir dir="${output}/builtins"/>
        <java classname="org.jetbrains.jet.utils.builtinsSerializer.BuiltinsSerializerPackage"
              classpath="${bootstrap.compiler.home}/lib/kotlin-compiler.jar"
              failonerror="true"
              fork="true">
            <assertions>
                <enable/>
            </assertions>
            <arg value="${output}/builtins"/>
            <arg value="core/builtins/native"/>
            <arg value="core/builtins/src"/>
        </java>
    </target>

    <macrodef name="pack-compiler">
        <attribute name="jarfile"/>
        <attribute name="compress" default="true"/>

        <sequential>
            <!-- TODO: temporary, remove after bootstrap. Needed for proguard -->
            <if>
                <available file="${bootstrap.runtime.minimal}"/>
                <then/>
                <else>
                    <copy file="${bootstrap.runtime}" tofile="${bootstrap.runtime.minimal}"/>
                </else>
            </if>

            <jar jarfile="@{jarfile}" compress="@{compress}" duplicate="preserve">
                <fileset dir="${output}/classes/compiler"/>
                <fileset dir="${output}/builtins">
                    <include name="kotlin/**"/>
                    <exclude name="kotlin/internal/**"/>
                </fileset>
                <fileset dir="${basedir}/compiler/frontend.java/src" includes="META-INF/services/**"/>
                <fileset dir="${basedir}/compiler/backend/src" includes="META-INF/services/**"/>
                <fileset dir="${basedir}/resources" includes="kotlinManifest.properties"/>

                <fileset dir="idea/src">
                    <include name="META-INF/extensions/common.xml"/>
                    <include name="META-INF/extensions/kotlin2jvm.xml"/>
                    <include name="META-INF/extensions/kotlin2js.xml"/>
                </fileset>

                <zipgroupfileset dir="${basedir}/lib" includes="*.jar"/>
                <zipgroupfileset dir="${basedir}/ideaSDK/core" includes="*.jar" excludes="util.jar"/>
                <zipgroupfileset dir="${basedir}/ideaSDK/lib" includes="jna-utils.jar"/>
                <zipgroupfileset dir="${basedir}/ideaSDK/lib" includes="oromatcher.jar"/>
                <zipgroupfileset dir="${basedir}/ideaSDK/lib" includes="protobuf-2.5.0.jar"/>
                <zipgroupfileset dir="${basedir}/ideaSDK/jps" includes="jps-model.jar"/>
                <zipgroupfileset dir="${dependencies.dir}" includes="jline.jar"/>
                <zipgroupfileset dir="${dependencies.dir}" includes="cli-parser-1.1.1.jar"/>

                <manifest>
                    <attribute name="Built-By" value="${manifest.impl.vendor}"/>

                    <attribute name="Implementation-Vendor" value="${manifest.impl.vendor}"/>
                    <attribute name="Implementation-Title" value="${manifest.impl.title.kotlin.compiler}"/>
                    <attribute name="Implementation-Version" value="${build.number}"/>

                    <attribute name="Class-Path" value="${compiler.manifest.class.path}"/>
                    <attribute name="Main-Class" value="org.jetbrains.jet.cli.jvm.K2JVMCompiler"/>
                </manifest>
            </jar>
        </sequential>
    </macrodef>

    <target name="compiler-quick">
        <delete dir="${output}/classes/compiler"/>
        <copy todir="${output}/classes/compiler">
            <fileset dir="${idea.out}/">
                <patternset refid="compilerClassesFromIDEA.fileset"/>
            </fileset>
            <!-- out/production contains classes under module directories, here we are merging them all into one root-->
            <cutdirsmapper dirs="1"/>
        </copy>
        <delete file="${kotlin-home}/lib/kotlin-compiler.jar"/>
        <pack-compiler jarfile="${kotlin-home}/lib/kotlin-compiler.jar" compress="false"/>
    </target>

    <target name="compiler">
        <taskdef resource="proguard/ant/task.properties" classpath="${dependencies.dir}/proguard.jar"/>

        <cleandir dir="${output}/classes/compiler"/>

        <javac2 destdir="${output}/classes/compiler" debug="true" debuglevel="lines,vars,source" includeAntRuntime="false"
                source="${java.target}" target="${java.target}">
            <withKotlin externalannotations="${external.annotations.path}"/>
            <src refid="compilerSources.path"/>
            <classpath refid="classpath"/>
        </javac2>

        <pack-compiler jarfile="${output}/kotlin-compiler-before-shrink.jar"/>

        <delete file="${kotlin-home}/lib/kotlin-compiler.jar" failonerror="false"/>

        <if>
            <isfalse value="${shrink}"/>

            <then>
                <copy file="${output}/kotlin-compiler-before-shrink.jar"
                      tofile="${kotlin-home}/lib/kotlin-compiler.jar"/>
            </then>

            <else>
                <available property="rtjar" value="${java.home}/lib/rt.jar" file="${java.home}/lib/rt.jar"/>
                <available property="rtjar" value="${java.home}/../Classes/classes.jar" file="${java.home}/../Classes/classes.jar"/>

                <available property="jssejar" value="${java.home}/lib/jsse.jar" file="${java.home}/lib/jsse.jar"/>
                <available property="jssejar" value="${java.home}/../Classes/jsse.jar" file="${java.home}/../Classes/jsse.jar"/>

                <proguard><![CDATA[
                    -injars '${output}/kotlin-compiler-before-shrink.jar'(
                    !com/thoughtworks/xstream/converters/extended/ISO8601**,
                    !com/thoughtworks/xstream/converters/reflection/CGLIBEnhancedConverter**,
                    !com/thoughtworks/xstream/io/xml/Dom4J**,
                    !com/thoughtworks/xstream/io/xml/Xom**,
                    !com/thoughtworks/xstream/io/xml/Wstx**,
                    !com/thoughtworks/xstream/io/xml/KXml2**,
                    !com/thoughtworks/xstream/io/xml/BEAStax**,
                    !com/thoughtworks/xstream/io/json/Jettison**,
                    !com/thoughtworks/xstream/mapper/CGLIBMapper**,
                    !org/apache/log4j/jmx/Agent*,
                    !org/apache/log4j/net/JMS*,
                    !org/apache/log4j/net/SMTP*,
                    !org/apache/log4j/or/jms/MessageRenderer*,
                    !org/jdom/xpath/Jaxen*,
                    !org/mozilla/javascript/xml/impl/xmlbeans/**,
                    !META-INF/maven**,
                    **.class,**.properties,**.kt,**.kotlin_*,
                    META-INF/services/**,META-INF/native/**,META-INF/extensions/**,META-INF/MANIFEST.MF,
                    messages/**)

                    -outjars '${kotlin-home}/lib/kotlin-compiler.jar'

                    -dontnote **
                    -dontwarn com.intellij.util.ui.IsRetina*
                    -dontwarn com.intellij.util.RetinaImage*
                    -dontwarn apple.awt.*
                    -dontwarn dk.brics.automaton.*
                    -dontwarn org.fusesource.**
                    -dontwarn org.xerial.snappy.SnappyBundleActivator
                    -dontwarn com.intellij.util.CompressionUtil
                    -dontwarn com.intellij.util.SnappyInitializer
                    -dontwarn net.sf.cglib.**
                    -dontwarn org.objectweb.asm.** # this is ASM3, the old version that we do not use

                    -libraryjars '${rtjar}'
                    -libraryjars '${jssejar}'
                    -libraryjars '${bootstrap.runtime.minimal}'

                    -target 1.6
                    -dontoptimize
                    -dontobfuscate

                    -keep class org.fusesource.** { *; }
                    -keep class org.jdom.input.JAXPParserFactory { *; }

                    -keep class org.jetbrains.annotations.** {
                        public protected *;
                    }

                    -keep class javax.inject.** {
                        public protected *;
                    }

                    -keep class org.jetbrains.k2js.** {
                        public protected *;
                    }

                    -keep class org.jetbrains.jet.** {
                        public protected *;
                    }

                    -keep class jet.** {
                        public protected *;
                    }

                    -keep class com.intellij.psi.** {
                        public protected *;
                    }

                    # for kdoc & dokka
                    -keep class com.intellij.openapi.util.TextRange { *; }
                    -keep class com.intellij.lang.impl.PsiBuilderImpl* {
                        public protected *;
                    }
                    -keep class com.intellij.openapi.util.text.StringHash { *; }

                    -keepclassmembers enum * {
                        public static **[] values();
                        public static ** valueOf(java.lang.String);
                    }

                    -keepclassmembers class * {
                        ** toString();
                        ** hashCode();
                        void start();
                        void stop();
                        void dispose();
                    }

                    -keepclassmembers class org.jetbrains.org.objectweb.asm.Opcodes {
                        *** ASM5;
                    }

                    -keepclassmembers class org.jetbrains.org.objectweb.asm.ClassReader {
                        *** SKIP_CODE;
                        *** SKIP_DEBUG;
                        *** SKIP_FRAMES;
                    }
                ]]></proguard>
            </else>
        </if>

        <if>
            <istrue value="${bootstrap.or.local.build}"/>
            <then>
                <copy file="${bootstrap.runtime}" tofile="${kotlin-home}/lib/kotlin-runtime-internal-bootstrap.jar"/>
            </then>
        </if>

        <jar jarfile="${output}/kotlin-compiler-for-maven.jar">
            <!-- TODO: don't include both to the jar: it's impossible to test changes to core in the local maven build without bootstrap -->
            <zipfileset src="${kotlin-home}/lib/kotlin-compiler.jar" includes="**"/>
            <zipfileset src="${bootstrap.runtime}" includes="**" excludes="META-INF/**"/>

            <manifest>
                <attribute name="Built-By" value="${manifest.impl.vendor}"/>

                <attribute name="Implementation-Vendor" value="${manifest.impl.vendor}"/>
                <attribute name="Implementation-Title" value="${manifest.impl.title.kotlin.compiler}"/>
                <attribute name="Implementation-Version" value="${build.number}"/>

                <attribute name="Main-Class" value="org.jetbrains.jet.cli.jvm.K2JVMCompiler"/>
            </manifest>
        </jar>
    </target>

    <target name="ant-tools">
        <cleandir dir="${output}/classes/ant"/>
        <javac2 destdir="${output}/classes/ant" debug="true" debuglevel="lines,vars,source" includeAntRuntime="false"
                source="${java.target}" target="${java.target}">
            <withKotlin externalannotations="${external.annotations.path}"/>
            <src>
                <dirset dir="${basedir}/ant">
                    <include name="src"/>
                </dirset>
            </src>
            <compilerarg value="-Xlint:all"/>
            <classpath>
                <file file="${kotlin-home}/lib/${compiler.manifest.class.path}"/>
                <fileset dir="${dependencies.dir}/ant-1.7/lib" includes="ant.jar"/>
            </classpath>
        </javac2>

        <jar destfile="${kotlin-home}/lib/kotlin-ant.jar">
            <fileset dir="${output}/classes/ant"/>
            <fileset dir="${basedir}/ant/src" includes="**/*.xml"/>
            <zipfileset file="${kotlin-home}/build.txt" prefix="META-INF"/>

            <manifest>
                <attribute name="Built-By" value="${manifest.impl.vendor}"/>

                <attribute name="Implementation-Vendor" value="${manifest.impl.vendor}"/>
                <attribute name="Implementation-Title" value="${manifest.impl.title.kotlin.compiler.ant.task}"/>
                <attribute name="Implementation-Version" value="${build.number}"/>

                <attribute name="Class-Path" value="${compiler.manifest.class.path}"/>
            </manifest>
        </jar>
    </target>

    <target name="jdk-annotations">
        <copy file="dependencies/annotations/kotlin-jdk-annotations.jar" todir="${kotlin-home}/lib"/>
    </target>

    <target name="android-sdk-annotations">
        <copy file="dependencies/annotations/kotlin-android-sdk-annotations.jar" todir="${kotlin-home}/lib"/>
    </target>

    <macrodef name="new-kotlinc">
        <attribute name="output"/>
        <attribute name="withJava" default="true"/>
        <element name="src"/>
        <!-- This element should have been named "classpath" but it conflicts with classpath elements present in java and javac tasks -->
        <element name="class-path"/>

        <sequential>
            <cleandir dir="@{output}"/>

            <!-- All properties declared in this macro should be local because otherwise their value won't change after the first run,
                 which effectively would make this macro non-reusable -->
            <local name="src.paths"/>
            <local name="src.line"/>
            <local name="classpath.paths"/>

            <dirset dir="${basedir}" id="src.dirset">
                <src/>
            </dirset>

            <path id="classpath.path">
                <class-path/>
            </path>

            <!-- Source paths separated by the system path separator -->
            <pathconvert property="src.paths" refid="src.dirset"/>
            <!-- Source paths separated by space (to pass to "arg line" below) -->
            <pathconvert property="src.line" refid="src.dirset" pathsep=" "/>
            <!-- Classpath separated by the system path separator -->
            <pathconvert property="classpath.paths" refid="classpath.path"/>

            <java classname="org.jetbrains.jet.cli.jvm.K2JVMCompiler" failonerror="true" fork="true">
                <classpath>
                    <file file="${bootstrap.runtime}"/>
                    <pathelement location="${kotlin-home}/lib/kotlin-compiler.jar"/>
                </classpath>
                <assertions>
                    <enable/>
                </assertions>
                <arg line="${src.line}"/>
                <arg value="-d"/>
                <arg value="@{output}"/>
                <arg value="-no-stdlib"/>
                <arg value="-classpath"/>
                <!-- Include source paths to classpath for Kotlin compiler to resolve symbols from Java sources -->
                <arg value="${src.paths}${path.separator}${classpath.paths}"/>
            </java>

            <if>
                <equals arg1="@{withJava}" arg2="true"/>
                <then>
                    <javac2 srcdir="${src.paths}" destdir="@{output}" debug="true" debuglevel="lines,vars,source" includeAntRuntime="false"
                            source="${java.target}" target="${java.target}">
                        <classpath>
                            <path refid="classpath.path"/>
                            <!-- Include @{output} here for Java compiler to resolve symbols from Kotlin sources -->
                            <pathelement location="@{output}"/>
                        </classpath>
                    </javac2>
                </then>
            </if>
        </sequential>
    </macrodef>

    <target name="builtins">
        <new-kotlinc output="${output}/classes/builtins">
            <src>
                <include name="core/builtins/src"/>
                <include name="core/runtime.jvm/src"/>
                <include name="core/reflection/src"/>
            </src>
            <class-path/>
        </new-kotlinc>
    </target>

    <target name="stdlib">
        <new-kotlinc output="${output}/classes/stdlib" withJava="false">
            <src>
                <include name="libraries/stdlib/src"/>
            </src>
            <class-path>
                <pathelement path="${output.relative}/classes/builtins"/>
            </class-path>
        </new-kotlinc>
    </target>

    <target name="reflection">
        <new-kotlinc output="${output}/classes/reflection">
            <src>
                <include name="core/reflection.jvm/src"/>
            </src>
            <class-path>
                <pathelement path="${output.relative}/classes/builtins"/>
                <pathelement path="${output.relative}/classes/stdlib"/>
            </class-path>
        </new-kotlinc>
    </target>

    <target name="reflection-stub">
        <new-kotlinc output="${output}/classes/reflection-stub">
            <src>
                <include name="core/reflection.stub.jvm/src"/>
            </src>
            <class-path>
                <pathelement path="${output.relative}/classes/builtins"/>
            </class-path>
        </new-kotlinc>
    </target>

    <target name="pack-runtime">
        <macrodef name="do-pack-runtime">
            <attribute name="reflection-module"/>
            <attribute name="jar-name"/>
            <attribute name="implementation-title"/>

            <sequential>
                <jar destfile="${kotlin-home}/lib/@{jar-name}" duplicate="fail">
                    <fileset dir="${output}/classes/builtins"/>
                    <fileset dir="${output}/classes/stdlib"/>
                    <fileset dir="${output}/classes/@{reflection-module}"/>
                    <zipfileset file="${kotlin-home}/build.txt" prefix="META-INF"/>

                    <manifest>
                        <attribute name="Built-By" value="${manifest.impl.vendor}"/>
                        <attribute name="Implementation-Vendor" value="${manifest.impl.vendor}"/>
                        <attribute name="Implementation-Title" value="@{implementation-title}"/>
                        <attribute name="Implementation-Version" value="${build.number}"/>
                    </manifest>
                </jar>
            </sequential>
        </macrodef>

        <do-pack-runtime reflection-module="reflection"
                         jar-name="kotlin-runtime.jar"
                         implementation-title="${manifest.impl.title.kotlin.jvm.runtime}"/>

        <do-pack-runtime reflection-module="reflection-stub"
                         jar-name="kotlin-runtime-minimal.jar"
                         implementation-title="${manifest.impl.title.kotlin.jvm.runtime.minimal}"/>
    </target>

    <target name="pack-runtime-sources">
        <macrodef name="do-pack-runtime-sources">
            <attribute name="reflection-module"/>
            <attribute name="jar-name"/>
            <attribute name="implementation-title"/>

            <sequential>
                <jar destfile="${kotlin-home}/lib/@{jar-name}" duplicate="fail">
                    <fileset dir="${basedir}/core/builtins/native" includes="**/*"/>
                    <fileset dir="${basedir}/core/builtins/src" includes="**/*"/>
                    <fileset dir="${basedir}/core/runtime.jvm/src" includes="**/*"/>
                    <fileset dir="${basedir}/core/reflection/src" includes="**/*"/>
                    <fileset dir="${basedir}/core/@{reflection-module}/src" includes="**/*"/>
                    <fileset dir="${basedir}/libraries/stdlib/src" includes="**/*"/>
                    <zipfileset file="${kotlin-home}/build.txt" prefix="META-INF"/>

                    <manifest>
                        <attribute name="Built-By" value="${manifest.impl.vendor}"/>
                        <attribute name="Implementation-Vendor" value="${manifest.impl.vendor}"/>
                        <attribute name="Implementation-Title" value="@{implementation-title}"/>
                        <attribute name="Implementation-Version" value="${build.number}"/>
                    </manifest>
                </jar>
            </sequential>
        </macrodef>

        <do-pack-runtime-sources reflection-module="reflection.jvm"
                                 jar-name="kotlin-runtime-sources.jar"
                                 implementation-title="${manifest.impl.title.kotlin.jvm.runtime.sources}"/>

        <do-pack-runtime-sources reflection-module="reflection.stub.jvm"
                                 jar-name="kotlin-runtime-minimal-sources.jar"
                                 implementation-title="${manifest.impl.title.kotlin.jvm.runtime.minimal.sources}"/>
    </target>

    <target name="runtime"
            depends="builtins,stdlib,reflection,reflection-stub,pack-runtime,pack-runtime-sources"/>

    <target name="dist"
            depends="clean,init,prepare-dist,preloader,serialize-builtins,compiler,compiler-sources,ant-tools,jdk-annotations,android-sdk-annotations,runtime,kotlin-js-stdlib"
            description="Builds redistributables from sources"/>

    <target name="dist-quick"
            depends="clean,init,prepare-dist,preloader,serialize-builtins,compiler-quick,ant-tools,jdk-annotations,android-sdk-annotations,runtime,kotlin-js-stdlib"
            description="Builds everything, but classes are reused from project out dir, doesn't run proguard and javadoc"/>

    <target name="dist-quick-compiler-only"
            depends="init,prepare-dist,preloader,serialize-builtins,compiler-quick"
            description="Builds compiler jar from project out dir"/>

    <target name="zip-compiler">
        <zip destfile="${output}/${output.name}.zip">
            <zipfileset prefix="kotlinc" dir="${kotlin-home}" excludes="bin/*"/>
            <zipfileset prefix="kotlinc/bin" dir="${kotlin-home}/bin" includes="*.bat" filemode="644"/>
            <zipfileset prefix="kotlinc/bin" dir="${kotlin-home}/bin" excludes="*.bat" filemode="755"/>
        </zip>
    </target>

    <target name="kotlin-for-upsource">
        <cleandir dir="${output}/classes/idea-analysis"/>

        <javac2 destdir="${output}/classes/idea-analysis" debug="true" debuglevel="lines,vars,source" includeAntRuntime="false"
                source="${java.target}" target="${java.target}">
            <withKotlin externalannotations="${external.annotations.path}"/>
            <src>
                <dirset dir="${basedir}/idea/ide-common" includes="src"/>
                <dirset dir="${basedir}/idea/idea-analysis" includes="src"/>
            </src>
            <classpath>
                <fileset dir="${idea.sdk}" includes="core-analysis/*.jar"/>
                <pathelement location="${output}/kotlin-compiler-before-shrink.jar"/>
                <path refid="classpath"/>
            </classpath>
        </javac2>

        <copy todir="${output}/classes/idea-analysis">
            <fileset dir="${basedir}/idea/idea-analysis/src" excludes="**/*.java, **/*.kt"/>
        </copy>

        <jar jarfile="${output}/kotlin-for-upsource0.jar">
            <fileset dir="${output}/classes/idea-analysis"/>
            <fileset dir="${output}/classes/compiler"/>
            <fileset dir="${output}/builtins">
                <include name="kotlin/**"/>
                <exclude name="kotlin/internal/**"/>
            </fileset>
            <fileset dir="${basedir}/compiler/frontend.java/src" includes="META-INF/services/**"/>
            <fileset dir="${basedir}/compiler/backend/src" includes="META-INF/services/**"/>

            <zipgroupfileset dir="${basedir}/lib" includes="*.jar"/>
            <zipgroupfileset dir="${kotlin-home}/lib" includes="kotlin-runtime.jar"/>
            <zipgroupfileset dir="${kotlin-home}/lib" includes="kotlin-runtime-sources.jar"/>

            <!-- icons, etc. -->
            <fileset dir="idea/resources"/>
            <!-- plugin.xml and friends -->
            <fileset dir="idea/src" includes="META-INF/**"/>
        </jar>
        <sleep seconds="1"/>
        <jar jarfile="${output}/kotlin-for-upsource.jar">
            <zipfileset src="${output}/kotlin-for-upsource0.jar">
                <exclude name="javax/**/*.java"/>
            </zipfileset>
        </jar>
        <delete file="${output}/kotlin-for-upsource0.jar"/>

        <!-- sources -->
        <jar jarfile="${output}/kotlin-for-upsource-sources.jar">
            <zipfileset src="${output}/kotlin-compiler-sources.jar" includes="**/*"/>
            <fileset dir="idea/idea-analysis/src"/>
            <fileset dir="idea/ide-common/src"/>

            <manifest>
                <attribute name="Built-By" value="${manifest.impl.vendor}"/>

                <attribute name="Implementation-Vendor" value="${manifest.impl.vendor}"/>
                <attribute name="Implementation-Version" value="${build.number}"/>
            </manifest>
        </jar>

    </target>

    <target name="zip-test-data">
        <zip destfile="${output}/kotlin-test-data.zip">
            <zipfileset dir="compiler/testData" prefix="compiler"/>
            <zipfileset dir="idea/testData" prefix="ide"/>
        </zip>
    </target>

<<<<<<< HEAD
    <target name="build-artifacts" depends="zip-compiler,zip-test-data"/>
=======
    <target name="build-bootstrap-artifacts" depends="dist,zip-compiler"/>

    <target name="build-artifacts" depends="dist,zip-compiler,kotlin-for-upsource,zip-test-data"/>
>>>>>>> 5a310237
</project><|MERGE_RESOLUTION|>--- conflicted
+++ resolved
@@ -940,11 +940,7 @@
         </zip>
     </target>
 
-<<<<<<< HEAD
-    <target name="build-artifacts" depends="zip-compiler,zip-test-data"/>
-=======
     <target name="build-bootstrap-artifacts" depends="dist,zip-compiler"/>
 
     <target name="build-artifacts" depends="dist,zip-compiler,kotlin-for-upsource,zip-test-data"/>
->>>>>>> 5a310237
 </project>